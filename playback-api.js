--- conflicted
+++ resolved
@@ -10,12 +10,8 @@
 var isPause = false;
 var pauseValue = null;
 var isPlayingSuite = false;
-<<<<<<< HEAD
 var selectTabId = null;
 var isSelecting = false;
-=======
-var isPlayingAll = false;
->>>>>>> e33cadbe
 
 var commandType = "";
 var pageCount = 0;
