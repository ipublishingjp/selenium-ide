// Licensed to the Software Freedom Conservancy (SFC) under one
// or more contributor license agreements.  See the NOTICE file
// distributed with this work for additional information
// regarding copyright ownership.  The SFC licenses this file
// to you under the Apache License, Version 2.0 (the
// "License"); you may not use this file except in compliance
// with the License.  You may obtain a copy of the License at
//
//   http://www.apache.org/licenses/LICENSE-2.0
//
// Unless required by applicable law or agreed to in writing,
// software distributed under the License is distributed on an
// "AS IS" BASIS, WITHOUT WARRANTIES OR CONDITIONS OF ANY
// KIND, either express or implied.  See the License for the
// specific language governing permissions and limitations
// under the License.

import { reaction } from "mobx";
import UiState from "../../stores/view/UiState";
import { toggleRecord } from "./editor";

reaction(
  () => UiState.isRecording,
  isRecording => {
    toggleRecord(isRecording);
  }
);

function isEmpty(commands, command) {
  return (commands.length === 0 && command === "open");
}

<<<<<<< HEAD
export function recordCommand(command, target, value) {
  const { test } = UiState.selectedTest;
  const newCommand = UiState.selectedCommand !== UiState.pristineCommand
    ? test.createCommand(UiState.selectedTest.test.commands.indexOf(UiState.selectedCommand))
    : test.createCommand();
  newCommand.setCommand(command);
  newCommand.setValue(value);
  newCommand.setTarget(target);
}

window.getRecordsArray = function() {
  return [];
};

window.addCommandAuto = function(command, targets, value) {
=======
export default function record(command, targets, value, insertBeforeLastCommand = false) {
>>>>>>> 09447a4b
  const { test } = UiState.selectedTest;
  if (isEmpty(test.commands, command)) {
    const newCommand = test.createCommand();
    newCommand.setCommand(command);
    newCommand.setValue(value);
    const url = new URL(targets);
    UiState.setUrl(url.origin, true);
    newCommand.setTarget(url.pathname);
  } else if (command !== "open") {
<<<<<<< HEAD
    recordCommand(command, targets[0][0], value);
=======
    let index = undefined;
    if (insertBeforeLastCommand) {
      index = test.commands.length - 1;
    } else if(UiState.selectedCommand !== UiState.pristineCommand) {
      index = test.commands.indexOf(UiState.selectedCommand);
    }
    if (preprocessDoubleClick(command, test, index)) {
      // double click removed the 2 clicks from before
      index -= 2;
    }
    const newCommand = test.createCommand(index);
    newCommand.setCommand(command);
    newCommand.setValue(value);
    newCommand.setTarget(targets[0][0]);
>>>>>>> 09447a4b
  }
}

function preprocessDoubleClick(command, test, index) {
  if (command === "doubleClickAt" && test.commands.length >= 1) {
    const lastCommand = test.commands[index - 1];
    const beforeLastCommand = test.commands[index - 2];
    if (lastCommand.command === "clickAt" &&
      lastCommand.command === beforeLastCommand.command &&
      lastCommand.target === beforeLastCommand.target &&
      lastCommand.value === beforeLastCommand.value) {
      test.removeCommand(lastCommand);
      test.removeCommand(beforeLastCommand);
      return true;
    }
  }
  return false;
}<|MERGE_RESOLUTION|>--- conflicted
+++ resolved
@@ -30,25 +30,15 @@
   return (commands.length === 0 && command === "open");
 }
 
-<<<<<<< HEAD
-export function recordCommand(command, target, value) {
+export function recordCommand(command, target, value, index) {
   const { test } = UiState.selectedTest;
-  const newCommand = UiState.selectedCommand !== UiState.pristineCommand
-    ? test.createCommand(UiState.selectedTest.test.commands.indexOf(UiState.selectedCommand))
-    : test.createCommand();
+  const newCommand = test.createCommand(index);
   newCommand.setCommand(command);
+  newCommand.setTarget(target);
   newCommand.setValue(value);
-  newCommand.setTarget(target);
 }
 
-window.getRecordsArray = function() {
-  return [];
-};
-
-window.addCommandAuto = function(command, targets, value) {
-=======
 export default function record(command, targets, value, insertBeforeLastCommand = false) {
->>>>>>> 09447a4b
   const { test } = UiState.selectedTest;
   if (isEmpty(test.commands, command)) {
     const newCommand = test.createCommand();
@@ -58,9 +48,6 @@
     UiState.setUrl(url.origin, true);
     newCommand.setTarget(url.pathname);
   } else if (command !== "open") {
-<<<<<<< HEAD
-    recordCommand(command, targets[0][0], value);
-=======
     let index = undefined;
     if (insertBeforeLastCommand) {
       index = test.commands.length - 1;
@@ -71,11 +58,7 @@
       // double click removed the 2 clicks from before
       index -= 2;
     }
-    const newCommand = test.createCommand(index);
-    newCommand.setCommand(command);
-    newCommand.setValue(value);
-    newCommand.setTarget(targets[0][0]);
->>>>>>> 09447a4b
+    recordCommand(command, targets[0][0], value);
   }
 }
 
