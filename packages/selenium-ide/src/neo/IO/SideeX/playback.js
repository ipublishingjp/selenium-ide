// Licensed to the Software Freedom Conservancy (SFC) under one
// or more contributor license agreements.  See the NOTICE file
// distributed with this work for additional information
// regarding copyright ownership.  The SFC licenses this file
// to you under the Apache License, Version 2.0 (the
// "License"); you may not use this file except in compliance
// with the License.  You may obtain a copy of the License at
//
//   http://www.apache.org/licenses/LICENSE-2.0
//
// Unless required by applicable law or agreed to in writing,
// software distributed under the License is distributed on an
// "AS IS" BASIS, WITHOUT WARRANTIES OR CONDITIONS OF ANY
// KIND, either express or implied.  See the License for the
// specific language governing permissions and limitations
// under the License.

import FatalError from "../../../errors/fatal";
import NoResponseError from "../../../errors/no-response";
import PlaybackState, { PlaybackStates } from "../../stores/view/PlaybackState";
import { canExecuteCommand } from "../../../plugin/commandExecutor";
import ExtCommand from "./ext-command";
import WebDriverExecutor from "../playback/webdriver";
import { createPlaybackTree } from "../../playback/playback-tree";
import { ControlFlowCommandChecks } from "../../models/Command";

export const extCommand = new ExtCommand();
// In order to not break the separation of the execution loop from the state of the playback
// I will set doSetSpeed here so that extCommand will not be aware of the state
extCommand.doSetSpeed = (speed) => {
  if (speed < 0) speed = 0;
  if (speed > PlaybackState.maxDelay) speed = PlaybackState.maxDelay;

  PlaybackState.setDelay(speed);
  return Promise.resolve();
};

let baseUrl = "";
let ignoreBreakpoint = false;
<<<<<<< HEAD
const browserDriver = new WebDriverExecutor();
browserDriver.init();
=======
let breakOnNextCommand = false;
>>>>>>> 266761ba

export function play(currUrl) {
  baseUrl = currUrl;
  ignoreBreakpoint = false;
  initPlaybackTree();
  return prepareToPlay()
    .then(executionLoop)
    .then(finishPlaying)
    .catch(catchPlayingError);
}

export function playSingleCommand(command) {
  initPlaybackTree(command);
  return runNextCommand().catch(catchPlayingError);
}

export function resumePlayback() {
  ignoreBreakpoint = true;
  playAfterConnectionFailed();
}

function initPlaybackTree(command) {
  const queue = command ? [command] : PlaybackState.runningQueue;
  try {
    if (PlaybackState.runningQueue.length === 1 &&
        ControlFlowCommandChecks.isControlFlow(queue[0].command)) {
      reportError(
        "Unable to execute control flow command by itself. You can execute this \
        command by running the entire test or by right-clicking on the command \
        and selecting 'Play from here'.",
        false,
        0);
    } else {
      let playbackTree = createPlaybackTree(queue);
      PlaybackState.setCurrentExecutingCommandNode(playbackTree.startingCommandNode);
    }
  } catch (error) {
    reportError(error.message, false, error.index);
  }
}

function playAfterConnectionFailed() {
  if (PlaybackState.isSingleCommandRunning) {
    prepareToPlayAfterConnectionFailed()
      .then(runNextCommand)
      .catch(catchPlayingError);
  } else {
    prepareToPlayAfterConnectionFailed()
      .then(executionLoop)
      .then(finishPlaying)
      .catch(catchPlayingError);
  }
}

function didFinishQueue() {
  return !PlaybackState.currentExecutingCommandNode;
}

function isStopping() {
  return (!PlaybackState.isPlaying || PlaybackState.paused || PlaybackState.isStopping);
}

function isCallStackEmpty() {
  return !PlaybackState.callstack.length;
}

function executionLoop() {
  if (didFinishQueue() && !isCallStackEmpty()) {
    PlaybackState.unwindTestCase();
    return executionLoop();
  } else if (isStopping() || didFinishQueue()) {
    return false;
  }

  return runNextCommand();
}

function runNextCommand() {
  const command = PlaybackState.currentExecutingCommandNode.command;
  const stackIndex = PlaybackState.callstack.length ? PlaybackState.callstack.length - 1 : undefined;
  PlaybackState.setCommandState(command.id, PlaybackStates.Pending);
  if (!PlaybackState.isSingleCommandRunning) {
    // breakpoint
    if (!PlaybackState.breakpointsDisabled && !ignoreBreakpoint && (command.isBreakpoint || breakOnNextCommand)) {
      PlaybackState.break(command);
      breakOnNextCommand = false;
    }
    else if (ignoreBreakpoint) ignoreBreakpoint = false;
    // we need to ignore breakOnNextCommand once, to make sure it actually hits the next command
    if (PlaybackState.breakOnNextCommand) {
      breakOnNextCommand = true;
    }
    // paused
    if (isStopping()) return false;
  }
  if (extCommand.isExtCommand(command.command)) {
    return doDelay().then(() => {
      return (PlaybackState.currentExecutingCommandNode.execute(browserDriver))
        .then((result) => {
          // we need to set the stackIndex manually because run command messes with that
          PlaybackState.setCommandStateAtomically(command.id, stackIndex, PlaybackStates.Passed);
          PlaybackState.setCurrentExecutingCommandNode(result.next);
        }).then(PlaybackState.isSingleCommandRunning ? () => {} : executionLoop);
    });
  } else if (isImplicitWait(command)) {
    notifyWaitDeprecation(command);
    return PlaybackState.isSingleCommandRunning ? Promise.resolve() : executionLoop();
  } else {
    return doPreparation()
      .then(doPrePageWait)
      .then(doPageWait)
      .then(doAjaxWait)
      .then(doDomWait)
      .then(doDelay)
      .then(doCommand)
      .then(PlaybackState.isSingleCommandRunning ? () => {} : executionLoop);
  }
}

function prepareToPlay() {
  return extCommand.init(baseUrl);
}

function prepareToPlayAfterConnectionFailed() {
  return Promise.resolve(true);
}

function finishPlaying() {
  if (!PlaybackState.paused) PlaybackState.finishPlaying();
}

function catchPlayingError(message) {
  if (isReceivingEndError(message)) {
    setTimeout(function() {
      playAfterConnectionFailed();
    }, 100);
  } else {
    reportError(message instanceof Error ? message.message : message);
    finishPlaying();
  }
}

function reportError(error, nonFatal, index) {
  let id;
  if (!isNaN(index)) {
    id = PlaybackState.runningQueue[index].id;
  } else if (PlaybackState.currentExecutingCommandNode) {
    id = PlaybackState.currentExecutingCommandNode.command.id;
  }
  let message = error;
  if (error.message === "this.playingFrameLocations[this.currentPlayingTabId] is undefined") {
    message = "The current tab is invalid for testing (e.g. about:home), surf to a webpage before using the extension";
  }
  PlaybackState.setCommandState(id, nonFatal ? PlaybackStates.Failed : PlaybackStates.Fatal, message);
}

function doPreparation() {
  return extCommand.sendMessage("waitPreparation", "", "")
    .then(function() {
      return true;
    });
}

function doPrePageWait() {
  return extCommand.sendMessage("prePageWait", "", "")
    .then(function(response) {
      if (response && response.new_page) {
        return doPrePageWait();
      } else {
        return true;
      }
    });
}

function doPageWait(res, pageTime, pageCount = 0) {
  return extCommand.sendMessage("pageWait", "", "")
    .then(function(response) {
      if (pageTime && (Date.now() - pageTime) > 30000) {
        reportError("Page Wait timed out after 30000ms");
        return true;
      } else if (response && response.page_done) {
        return true;
      } else {
        pageCount++;
        if (pageCount == 1) {
          pageTime = Date.now();
        }
        return doPageWait(false, pageTime, pageCount);
      }
    });
}

function doAjaxWait(res, ajaxTime, ajaxCount = 0) {
  return extCommand.sendMessage("ajaxWait", "", "")
    .then(function(response) {
      if (ajaxTime && (Date.now() - ajaxTime) > 30000) {
        reportError("Ajax Wait timed out after 30000ms");
        return true;
      } else if (response && response.ajax_done) {
        return true;
      } else {
        ajaxCount++;
        if (ajaxCount == 1) {
          ajaxTime = Date.now();
        }
        return doAjaxWait(false, ajaxTime, ajaxCount);
      }
    });
}

function doDomWait(res, domTime, domCount = 0) {
  return extCommand.sendMessage("domWait", "", "")
    .then(function(response) {
      if (domTime && (Date.now() - domTime) > 30000) {
        reportError("DOM Wait timed out after 30000ms");
        return true;
      } else if (response && (Date.now() - response.dom_time) < 400) {
        domCount++;
        if (domCount == 1) {
          domTime = Date.now();
        }
        return doDomWait(false, domTime, domCount);
      } else {
        return true;
      }
    });
}

function doCommand(res, implicitTime = Date.now(), implicitCount = 0) {
  if (!PlaybackState.isSingleCommandRunning && (!PlaybackState.isPlaying || PlaybackState.paused)) return;
  const { command } = PlaybackState.currentExecutingCommandNode.command;

  let p = new Promise(function(resolve, reject) {
    let count = 0;
    let interval = setInterval(function() {
      if (count > 60) {
        reportError("Timed out after 30000ms");
        reject("Window not Found");
        clearInterval(interval);
      }
      if (!extCommand.getPageStatus()) {
        count++;
      } else {
        resolve();
        clearInterval(interval);
      }
    }, 500);
  });

  return p.then(() => (
    canExecuteCommand(command) ?
      doPluginCommand(PlaybackState.currentExecutingCommandNode, implicitTime, implicitCount) :
      doSeleniumCommand(PlaybackState.currentExecutingCommandNode, implicitTime, implicitCount)
  )).then(result => {
    if (result) {
      PlaybackState.setCurrentExecutingCommandNode(result.next);
    }
  });
}

function doSeleniumCommand(commandNode, implicitTime, implicitCount) {
  const { id, command, target } = commandNode.command;
  return commandNode.execute(extCommand).then(function(result) {
    if (result.result !== "success") {
      // implicit
      if (isElementNotFound(result.result)) {
        return doImplicitWait(result.result, id, target, implicitTime, implicitCount);
      } else {
        let isVerify = /^verify/.test(command);
        PlaybackState.setCommandState(id, isVerify ? PlaybackStates.Failed : PlaybackStates.Fatal, result.result);
        return result;
      }
    } else {
      PlaybackState.setCommandState(id, PlaybackStates.Passed);
      return result;
    }
  });
}

function doPluginCommand(commandNode, implicitTime, implicitCount) {
  const { id, target } = commandNode.command;
  return PlaybackState.currentExecutingCommandNode.execute(extCommand, {
    commandId: id,
    isNested: !!PlaybackState.callstack.length,
    runId: PlaybackState.runId,
    testId: PlaybackState.currentRunningTest.id,
    frameId: extCommand.getCurrentPlayingFrameId(),
    tabId: extCommand.currentPlayingTabId,
    windowId: extCommand.currentPlayingWindowId
  }).then(result => {
    PlaybackState.setCommandState(
      id,
      result.status ? result.status : PlaybackStates.Passed,
      result && result.message || undefined
    );
    return result;
  }).catch(err => {
    if (isElementNotFound(err.message)) {
      return doImplicitWait(err.message, id, target, implicitTime, implicitCount);
    } else {
      PlaybackState.setCommandState(id, (err instanceof FatalError || err instanceof NoResponseError) ? PlaybackStates.Fatal : PlaybackStates.Failed, err.message);
    }
  });
}

function isElementNotFound(error) {
  return error.match(/Element[\s\S]*?not found/);
}

function doImplicitWait(error, commandId, target, implicitTime, implicitCount) {
  if (isStopping()) {
    PlaybackState.setCommandState(commandId, PlaybackStates.Fatal, "Playback aborted");
    return false;
  } else if (isElementNotFound(error)) {
    if (implicitTime && (Date.now() - implicitTime > 30000)) {
      reportError("Implicit Wait timed out after 30000ms");
      implicitCount = 0;
      implicitTime = "";
    } else {
      implicitCount++;
      if (implicitCount == 1) {
        implicitTime = Date.now();
      }
      PlaybackState.setCommandState(commandId, PlaybackStates.Pending, `Trying to find ${target}...`);
      return doCommand(false, implicitTime, implicitCount);
    }
  }
}

function doDelay() {
  return new Promise((res) => {
    if (PlaybackState.currentExecutingCommandNode.next === undefined) {
      return res(true);
    } else {
      setTimeout(() => {
        return res(true);
      }, PlaybackState.delay);
    }
  });
}

function notifyWaitDeprecation(command) {
  reportError(`${command} is deprecated, Selenium IDE waits automatically instead`, true);
}

function isReceivingEndError(reason) {
  return (reason == "TypeError: response is undefined" ||
    reason == "Error: Could not establish connection. Receiving end does not exist." ||
    // Below message is for Google Chrome
    reason.message == "Could not establish connection. Receiving end does not exist." ||
    // Google Chrome misspells "response"
    reason.message == "The message port closed before a reponse was received." ||
    reason.message == "The message port closed before a response was received." ||
    reason.message == "result is undefined"); // from command node eval
}

function isImplicitWait(command) {
  return (command == "waitForPageToLoad"
    || command == "waitForElementPresent");
}<|MERGE_RESOLUTION|>--- conflicted
+++ resolved
@@ -37,12 +37,9 @@
 
 let baseUrl = "";
 let ignoreBreakpoint = false;
-<<<<<<< HEAD
+let breakOnNextCommand = false;
 const browserDriver = new WebDriverExecutor();
 browserDriver.init();
-=======
-let breakOnNextCommand = false;
->>>>>>> 266761ba
 
 export function play(currUrl) {
   baseUrl = currUrl;
