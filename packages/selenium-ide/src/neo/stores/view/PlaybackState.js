--- conflicted
+++ resolved
@@ -51,13 +51,8 @@
   }
 
   @computed get hasFinishedSuccessfully() {
-<<<<<<< HEAD
-    return !this.runningQueue.find(({id}) => (
+    return !this.runningQueue.find(({ id }) => (
       this.commandState.get(id) ? this.commandState.get(id).state === PlaybackStates.Failed || this.commandState.get(id).state === PlaybackStates.Fatal : false
-=======
-    return !this.runningQueue.find(({ id }) => (
-      this.commandState.get(id) ? this.commandState.get(id).state === PlaybackStates.Failed : false
->>>>>>> 48e2b3cf
     ));
   }
 
