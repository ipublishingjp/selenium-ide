--- conflicted
+++ resolved
@@ -89,7 +89,6 @@
   }
 }
 
-<<<<<<< HEAD
 export const TargetTypes = {
   NONE: 0,
   LOCATOR: "locator",
@@ -105,7 +104,7 @@
     [ "answerOnNextPrompt", {
       name: "answer on next prompt"
     }],
-    [ "assertAlert",  {
+    [ "assertAlert", {
       name: "assert alert"
     }],
     [ "assertChecked", {
@@ -146,10 +145,18 @@
       name: "assert not selected value",
       type: TargetTypes.LOCATOR
     }],
+    [ "assertSelectedLabel", {
+      name: "assert selected label",
+      type: TargetTypes.LOCATOR
+    }],
     [ "assertText", {
       name: "assert text",
       type: TargetTypes.LOCATOR
     }],
+    [ "assertNotText", {
+      name: "assert not text",
+      type: TargetTypes.LOCATOR
+    }],
     [ "assertTitle", {
       name: "assert title"
     }],
@@ -174,6 +181,14 @@
       name: "click at",
       type: TargetTypes.LOCATOR
     }],
+    [ "check", {
+      name: "check",
+      type: TargetTypes.LOCATOR
+    }],
+    [ "uncheck", {
+      name: "uncheck",
+      type: TargetTypes.LOCATOR
+    }],
     [ "doubleClick", {
       name: "double click",
       type: TargetTypes.LOCATOR
@@ -298,11 +313,19 @@
       name: "verify text",
       type: TargetTypes.LOCATOR
     }],
+    [ "verifyNotText", {
+      name: "verify not text",
+      type: TargetTypes.LOCATOR
+    }],
     [ "verifyTitle", {
       name: "verify title"
     }],
     [ "verifyValue", {
       name: "verify value",
+      type: TargetTypes.LOCATOR
+    }],
+    [ "verifySelectedLabel", {
+      name: "verify selected label",
       type: TargetTypes.LOCATOR
     }],
     [ "webdriverAnswerOnNextPrompt", {
@@ -346,80 +369,4 @@
   }
 }
 
-export const Commands = CommandList.instance;
-=======
-export const Commands = Object.freeze({
-  addSelection: "add selection",
-  answerOnNextPrompt: "answer on next prompt",
-  assertAlert: "assert alert",
-  assertChecked: "assert checked",
-  assertNotChecked: "assert not checked",
-  assertConfirmation: "assert confirmation",
-  assertEditable: "assert editable",
-  assertNotEditable: "assert not editable",
-  assertElementPresent: "assert element present",
-  assertElementNotPresent: "assert element not present",
-  assertPrompt: "assert prompt",
-  assertSelectedValue: "assert selected value",
-  assertSelectedLabel: "assert selected label",
-  assertNotSelectedValue: "assert not selected value",
-  assertText: "assert text",
-  assertNotText: "assert not text",
-  assertTitle: "assert title",
-  assertValue: "assert value",
-  chooseCancelOnNextConfirmation: "choose cancel on next confirmation",
-  chooseCancelOnNextPrompt: "choose cancel on next prompt",
-  chooseOkOnNextConfirmation: "choose ok on next confirmation",
-  click: "click",
-  clickAt: "click at",
-  check: "check",
-  uncheck: "uncheck",
-  doubleClickAt: "double click at",
-  dragAndDropToObject: "drag and drop to object",
-  echo: "echo",
-  editContent: "edit content",
-  mouseDownAt: "mouse down at",
-  mouseMoveAt: "mouse move at",
-  mouseOut: "mouse out",
-  mouseOver: "mouse over",
-  mouseUpAt: "mouse up at",
-  open: "open",
-  pause: "pause",
-  removeSelection: "remove selection",
-  runScript: "run script",
-  select: "select",
-  selectFrame: "select frame",
-  selectWindow: "select window",
-  sendKeys: "send keys",
-  setSpeed: "set speed",
-  store: "store",
-  storeText: "store text",
-  storeTitle: "store title",
-  submit: "submit",
-  type: "type",
-  verifyChecked: "verify checked",
-  verifyNotChecked: "verify not checked",
-  verifyEditable: "verify editable",
-  verifyNotEditable: "verify not editable",
-  verifyElementPresent: "verify element present",
-  verifyElementNotPresent: "verify element not present",
-  verifySelectedValue: "verify selected value",
-  verifyNotSelectedValue: "verify not selected value",
-  verifyText: "verify text",
-  verifyNotText: "verify not text",
-  verifyTitle: "verify title",
-  verifyValue: "verify value",
-  verifySelectedLabel: "verify selected label",
-  webdriverAnswerOnNextPrompt: "webdriver answer on next prompt",
-  webdriverChooseCancelOnNextConfirmation: "webdriver choose cancel on next confirmation",
-  webdriverChooseCancelOnNextPrompt: "webdriver choose cancel on next prompt",
-  webdriverChooseOkOnNextConfirmation: "webdriver choose ok on next confirmation"
-});
-
-export const CommandsArray = Object.freeze(Object.keys(Commands));
-
-export const CommandsValues = Object.freeze(CommandsArray.reduce((commands, command) => {
-  commands[Commands[command]] = command;
-  return commands;
-}, {}));
->>>>>>> 48e2b3cf
+export const Commands = CommandList.instance;