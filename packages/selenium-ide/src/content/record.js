--- conflicted
+++ resolved
@@ -1,3 +1,4 @@
+/* eslint no-unused-vars: off, no-useless-escape: off */
 // Licensed to the Software Freedom Conservancy (SFC) under one
 // or more contributor license agreements.  See the NOTICE file
 // distributed with this work for additional information
@@ -15,24 +16,33 @@
 // specific language governing permissions and limitations
 // under the License.
 
-<<<<<<< HEAD
 import browser from 'webextension-polyfill'
 import goog, { bot } from './closure-polyfill'
 import { Recorder, recorder, record } from './record-api'
 import { attach } from './prompt-recorder'
 import LocatorBuilders from './locatorBuilders'
+import { isTest, isFirefox } from '../common/utils'
 
 export { record }
 export const locatorBuilders = new LocatorBuilders(window)
 
 attach(record)
 
-let typeTarget
-let typeLock = 0
-let focusTarget = null
-let focusValue = null
-let tempValue = null
-let preventType = false
+export function _isValidForm(tagName, target) {
+  return !!(
+    tagName == 'form' &&
+    (target.hasAttribute('id') || target.hasAttribute('name')) &&
+    !target.hasAttribute('onsubmit') &&
+    isFirefox()
+  )
+}
+
+export function _recordFormAction(target) {
+  if (target.hasAttribute('id'))
+    record('submit', [['id=' + target.id, 'id']], '')
+  else if (target.hasAttribute('name'))
+    record('submit', [['name=' + target.name, 'name']], '')
+}
 
 Recorder.inputTypes = [
   'text',
@@ -53,41 +63,13 @@
   'color',
 ]
 Recorder.addEventHandler('type', 'change', function(event) {
-=======
-import browser from "webextension-polyfill";
-import goog, { bot } from "./closure-polyfill";
-import { Recorder, recorder, record } from "./record-api";
-import { attach } from "./prompt-recorder";
-import LocatorBuilders from "./locatorBuilders";
-import { isTest, isFirefox } from "../common/utils";
-
-export { record as record };
-export const locatorBuilders = new LocatorBuilders(window);
-
-attach(record);
-
-export function _isValidForm(tagName, target) {
-  return !!(
-    tagName == "form"
-    &&
-    (target.hasAttribute("id") || target.hasAttribute("name")) && (!target.hasAttribute("onsubmit"))
-    &&
-    isFirefox()
-  );
-}
-
-export function _recordFormAction(target) {
-  if (target.hasAttribute("id"))
-    record("submit", [["id=" + target.id, "id"]], "");
-  else if (target.hasAttribute("name"))
-    record("submit", [["name=" + target.name, "name"]], "");
-}
-
-Recorder.inputTypes = ["text", "password", "file", "datetime", "datetime-local", "date", "month", "time", "week", "number", "range", "email", "url", "search", "tel", "color"];
-Recorder.addEventHandler("type", "change", function(event) {
->>>>>>> b5d9ad39
   // © Chen-Chieh Ping, SideeX Team
-  if (event.target.tagName && !this.recordingState.preventType && this.recordingState.typeLock == 0 && (this.recordingState.typeLock = 1)) {
+  if (
+    event.target.tagName &&
+    !this.recordingState.preventType &&
+    this.recordingState.typeLock == 0 &&
+    (this.recordingState.typeLock = 1)
+  ) {
     // END
     let tagName = event.target.tagName.toLowerCase()
     let type = event.target.type
@@ -100,46 +82,23 @@
         )
 
         // © Chen-Chieh Ping, SideeX Team
-<<<<<<< HEAD
-        if (enterTarget != null) {
+        if (this.recordingState.enterTarget != null) {
           let tempTarget = event.target.parentElement
           let formChk = tempTarget.tagName.toLowerCase()
           while (formChk != 'form' && formChk != 'body') {
             tempTarget = tempTarget.parentElement
             formChk = tempTarget.tagName.toLowerCase()
           }
-          if (
-            formChk == 'form' &&
-            (tempTarget.hasAttribute('id') ||
-              tempTarget.hasAttribute('name')) &&
-            !tempTarget.hasAttribute('onsubmit')
-          ) {
-            if (tempTarget.hasAttribute('id'))
-              record('submit', [['id=' + tempTarget.id, 'id']], '')
-            else if (tempTarget.hasAttribute('name'))
-              record('submit', [['name=' + tempTarget.name, 'name']], '')
+
+          if (_isValidForm(formChk, tempTarget)) {
+            _recordFormAction(tempTarget)
           } else
             record(
               'sendKeys',
-              locatorBuilders.buildAll(enterTarget),
+              locatorBuilders.buildAll(this.recordingState.enterTarget),
               '${KEY_ENTER}'
             )
-          enterTarget = null
-=======
-        if (this.recordingState.enterTarget != null) {
-          let tempTarget = event.target.parentElement;
-          let formChk = tempTarget.tagName.toLowerCase();
-          while (formChk != "form" && formChk != "body") {
-            tempTarget = tempTarget.parentElement;
-            formChk = tempTarget.tagName.toLowerCase();
-          }
-
-          if (_isValidForm(formChk, tempTarget)) {
-            _recordFormAction(tempTarget);
-          } else
-            record("sendKeys", locatorBuilders.buildAll(this.recordingState.enterTarget), "${KEY_ENTER}");
-          this.recordingState.enterTarget = null;
->>>>>>> b5d9ad39
+          this.recordingState.enterTarget = null
         }
         // END
       } else {
@@ -153,55 +112,38 @@
       record('type', locatorBuilders.buildAll(event.target), event.target.value)
     }
   }
-<<<<<<< HEAD
-  typeLock = 0
+  this.recordingState.typeLock = 0
 })
 
 Recorder.addEventHandler('type', 'input', function(event) {
-  //console.log(event.target);
-  typeTarget = event.target
+  this.recordingState.typeTarget = event.target
 })
-=======
-  this.recordingState.typeLock = 0;
-});
-
-Recorder.addEventHandler("type", "input", function(event) {
-  this.recordingState.typeTarget = event.target;
-});
->>>>>>> b5d9ad39
-
-function eventIsTrusted(event) { return isTest ? true : event.isTrusted; }
+
+function eventIsTrusted(event) {
+  return isTest ? true : event.isTrusted
+}
 
 // © Jie-Lin You, SideeX Team
-<<<<<<< HEAD
-let preventClickTwice = false
 Recorder.addEventHandler(
   'clickAt',
   'click',
   function(event) {
-    if (event.button == 0 && !preventClick && event.isTrusted) {
-      if (!preventClickTwice) {
+    if (
+      event.button == 0 &&
+      !this.recordingState.preventClick &&
+      eventIsTrusted(event)
+    ) {
+      if (!this.recordingState.preventClickTwice) {
         record('click', locatorBuilders.buildAll(event.target), '')
-        preventClickTwice = true
+        this.recordingState.preventClickTwice = true
       }
       setTimeout(function() {
-        preventClickTwice = false
+        this.recordingState.preventClickTwice = false
       }, 30)
     }
   },
   true
 )
-=======
-Recorder.addEventHandler("clickAt", "click", function(event) {
-  if (event.button == 0 && !this.recordingState.preventClick && eventIsTrusted(event)) {
-    if (!this.recordingState.preventClickTwice) {
-      record("click", locatorBuilders.buildAll(event.target), "");
-      this.recordingState.preventClickTwice = true;
-    }
-    setTimeout(function() { this.recordingState.preventClickTwice = false; }, 30);
-  }
-}, true);
->>>>>>> b5d9ad39
 // END
 
 // © Chen-Chieh Ping, SideeX Team
@@ -215,31 +157,6 @@
 )
 // END
 
-<<<<<<< HEAD
-// © Chen-Chieh Ping, SideeX Team
-let inp = document.getElementsByTagName('input')
-for (let i = 0; i < inp.length; i++) {
-  if (Recorder.inputTypes.indexOf(inp[i].type) >= 0) {
-    inp[i].addEventListener('focus', function(event) {
-      focusTarget = event.target
-      focusValue = focusTarget.value
-      tempValue = focusValue
-      preventType = false
-    })
-    inp[i].addEventListener('blur', function() {
-      focusTarget = null
-      focusValue = null
-      tempValue = null
-    })
-  }
-}
-// END
-
-// © Chen-Chieh Ping, SideeX Team
-let preventClick = false
-let enterTarget = null
-let enterValue = null
-let tabCheck = null
 Recorder.addEventHandler(
   'sendKeys',
   'keydown',
@@ -250,123 +167,120 @@
       let type = event.target.type
       if (tagName == 'input' && Recorder.inputTypes.indexOf(type) >= 0) {
         if (key == 13) {
-          enterTarget = event.target
-          enterValue = enterTarget.value
+          this.recordingState.enterTarget = event.target
+          this.recordingState.enterValue = this.recordingState.enterTarget.value
           let tempTarget = event.target.parentElement
           let formChk = tempTarget.tagName.toLowerCase()
-          //console.log(tempValue + " " + enterTarget.value + " " + tabCheck + " " + enterTarget + " " + focusValue);
-          // console.log(focusValue);
-          // console.log(enterTarget.value);
-          if (tempValue == enterTarget.value && tabCheck == enterTarget) {
+          if (
+            this.recordingState.tempValue ==
+              this.recordingState.enterTarget.value &&
+            this.recordingState.tabCheck == this.recordingState.enterTarget
+          ) {
             record(
               'sendKeys',
-              locatorBuilders.buildAll(enterTarget),
+              locatorBuilders.buildAll(this.recordingState.enterTarget),
               '${KEY_ENTER}'
             )
-            enterTarget = null
-            preventType = true
-          } else if (focusValue == enterTarget.value) {
+            this.recordingState.enterTarget = null
+            this.recordingState.preventType = true
+          } else if (
+            this.recordingState.focusValue == this.recordingState.enterValue
+          ) {
             while (formChk != 'form' && formChk != 'body') {
               tempTarget = tempTarget.parentElement
               formChk = tempTarget.tagName.toLowerCase()
             }
-            if (
-              formChk == 'form' &&
-              (tempTarget.hasAttribute('id') ||
-                tempTarget.hasAttribute('name')) &&
-              !tempTarget.hasAttribute('onsubmit')
-            ) {
-              if (tempTarget.hasAttribute('id'))
-                record('submit', [['id=' + tempTarget.id]], '')
-              else if (tempTarget.hasAttribute('name'))
-                record('submit', [['name=' + tempTarget.name]], '')
+            if (_isValidForm(formChk, tempTarget)) {
+              _recordFormAction(tempTarget)
             } else
               record(
                 'sendKeys',
-                locatorBuilders.buildAll(enterTarget),
+                locatorBuilders.buildAll(this.recordingState.enterTarget),
                 '${KEY_ENTER}'
               )
-            enterTarget = null
-          }
-          if (typeTarget.tagName && !preventType && (typeLock = 1)) {
+            this.recordingState.enterTarget = null
+          }
+          if (
+            this.recordingState.typeTarget &&
+            this.recordingState.typeTarget.tagName &&
+            !this.recordingState.preventType &&
+            (this.recordingState.typeLock = 1)
+          ) {
             // END
-            tagName = typeTarget.tagName.toLowerCase()
-            type = typeTarget.type
+            tagName = this.recordingState.typeTarget.tagName.toLowerCase()
+            type = this.recordingState.typeTarget.type
             if ('input' == tagName && Recorder.inputTypes.indexOf(type) >= 0) {
-              if (typeTarget.value.length > 0) {
+              if (this.recordingState.typeTarget.value.length > 0) {
                 record(
                   'type',
-                  locatorBuilders.buildAll(typeTarget),
-                  typeTarget.value
+                  locatorBuilders.buildAll(this.recordingState.typeTarget),
+                  this.recordingState.typeTarget.value
                 )
 
                 // © Chen-Chieh Ping, SideeX Team
-                if (enterTarget != null) {
-                  tempTarget = typeTarget.parentElement
+                if (this.recordingState.enterTarget != null) {
+                  tempTarget = this.recordingState.typeTarget.parentElement
                   formChk = tempTarget.tagName.toLowerCase()
                   while (formChk != 'form' && formChk != 'body') {
                     tempTarget = tempTarget.parentElement
                     formChk = tempTarget.tagName.toLowerCase()
                   }
-                  if (
-                    formChk == 'form' &&
-                    (tempTarget.hasAttribute('id') ||
-                      tempTarget.hasAttribute('name')) &&
-                    !tempTarget.hasAttribute('onsubmit')
-                  ) {
-                    if (tempTarget.hasAttribute('id'))
-                      record('submit', [['id=' + tempTarget.id, 'id']], '')
-                    else if (tempTarget.hasAttribute('name'))
-                      record(
-                        'submit',
-                        [['name=' + tempTarget.name, 'name']],
-                        ''
-                      )
+                  if (_isValidForm(formChk, tempTarget)) {
+                    _recordFormAction(tempTarget)
                   } else
                     record(
                       'sendKeys',
-                      locatorBuilders.buildAll(enterTarget),
+                      locatorBuilders.buildAll(this.recordingState.enterTarget),
                       '${KEY_ENTER}'
                     )
-                  enterTarget = null
+                  this.recordingState.enterTarget = null
                 }
                 // END
               } else {
                 record(
                   'type',
-                  locatorBuilders.buildAll(typeTarget),
-                  typeTarget.value
+                  locatorBuilders.buildAll(this.recordingState.typeTarget),
+                  this.recordingState.typeTarget.value
                 )
               }
             } else if ('textarea' == tagName) {
               record(
                 'type',
-                locatorBuilders.buildAll(typeTarget),
-                typeTarget.value
+                locatorBuilders.buildAll(this.recordingState.typeTarget),
+                this.recordingState.typeTarget.value
               )
             }
           }
-          preventClick = true
+          this.recordingState.preventClick = true
           setTimeout(function() {
-            preventClick = false
+            this.recordingState.preventClick = false
           }, 500)
           setTimeout(function() {
-            if (enterValue != event.target.value) enterTarget = null
+            if (this.recordingState.enterValue != event.target.value)
+              this.recordingState.enterTarget = null
           }, 50)
         }
 
         let tempbool = false
         if ((key == 38 || key == 40) && event.target.value != '') {
-          if (focusTarget != null && focusTarget.value != tempValue) {
+          if (
+            this.recordingState.focusTarget != null &&
+            this.recordingState.focusTarget.value !=
+              this.recordingState.tempValue
+          ) {
             tempbool = true
-            tempValue = focusTarget.value
+            this.recordingState.tempValue = this.recordingState.focusTarget.value
           }
           if (tempbool) {
-            record('type', locatorBuilders.buildAll(event.target), tempValue)
+            record(
+              'type',
+              locatorBuilders.buildAll(event.target),
+              this.recordingState.tempValue
+            )
           }
 
           setTimeout(function() {
-            tempValue = focusTarget.value
+            this.recordingState.tempValue = this.recordingState.focusTarget.value
           }, 250)
 
           if (key == 38)
@@ -381,115 +295,25 @@
               locatorBuilders.buildAll(event.target),
               '${KEY_DOWN}'
             )
-          tabCheck = event.target
+          this.recordingState.tabCheck = event.target
         }
         if (key == 9) {
-          if (tabCheck == event.target) {
+          if (this.recordingState.tabCheck == event.target) {
             record(
               'sendKeys',
               locatorBuilders.buildAll(event.target),
               '${KEY_TAB}'
             )
-            preventType = true
-          }
-=======
-Recorder.addEventHandler("sendKeys", "keydown", function(event) {
-  if (event.target.tagName) {
-    let key = event.keyCode;
-    let tagName = event.target.tagName.toLowerCase();
-    let type = event.target.type;
-    if (tagName == "input" && Recorder.inputTypes.indexOf(type) >= 0) {
-      if (key == 13) {
-        this.recordingState.enterTarget = event.target;
-        this.recordingState.enterValue = this.recordingState.enterTarget.value;
-        let tempTarget = event.target.parentElement;
-        let formChk = tempTarget.tagName.toLowerCase();
-        if (this.recordingState.tempValue == this.recordingState.enterTarget.value && this.recordingState.tabCheck == this.recordingState.enterTarget) {
-          record("sendKeys", locatorBuilders.buildAll(this.recordingState.enterTarget), "${KEY_ENTER}");
-          this.recordingState.enterTarget = null;
-          this.recordingState.preventType = true;
-        } else if (this.recordingState.focusValue == this.recordingState.enterValue) {
-          while (formChk != "form" && formChk != "body") {
-            tempTarget = tempTarget.parentElement;
-            formChk = tempTarget.tagName.toLowerCase();
-          }
-          if (_isValidForm(formChk, tempTarget)) {
-            _recordFormAction(tempTarget);
-          } else
-            record("sendKeys", locatorBuilders.buildAll(this.recordingState.enterTarget), "${KEY_ENTER}");
-          this.recordingState.enterTarget = null;
-        }
-        if (this.recordingState.typeTarget && this.recordingState.typeTarget.tagName && !this.recordingState.preventType && (this.recordingState.typeLock = 1)) {
-          // END
-          tagName = this.recordingState.typeTarget.tagName.toLowerCase();
-          type = this.recordingState.typeTarget.type;
-          if ("input" == tagName && Recorder.inputTypes.indexOf(type) >= 0) {
-            if (this.recordingState.typeTarget.value.length > 0) {
-              record("type", locatorBuilders.buildAll(this.recordingState.typeTarget), this.recordingState.typeTarget.value);
-
-              // © Chen-Chieh Ping, SideeX Team
-              if (this.recordingState.enterTarget != null) {
-                tempTarget = this.recordingState.typeTarget.parentElement;
-                formChk = tempTarget.tagName.toLowerCase();
-                while (formChk != "form" && formChk != "body") {
-                  tempTarget = tempTarget.parentElement;
-                  formChk = tempTarget.tagName.toLowerCase();
-                }
-                if (_isValidForm(formChk, tempTarget)) {
-                  _recordFormAction(tempTarget);
-                } else
-                  record("sendKeys", locatorBuilders.buildAll(this.recordingState.enterTarget), "${KEY_ENTER}");
-                this.recordingState.enterTarget = null;
-              }
-              // END
-            } else {
-              record("type", locatorBuilders.buildAll(this.recordingState.typeTarget), this.recordingState.typeTarget.value);
-            }
-          } else if ("textarea" == tagName) {
-            record("type", locatorBuilders.buildAll(this.recordingState.typeTarget), this.recordingState.typeTarget.value);
-          }
-        }
-        this.recordingState.preventClick = true;
-        setTimeout(function() {
-          this.recordingState.preventClick = false;
-        }, 500);
-        setTimeout(function() {
-          if (this.recordingState.enterValue != event.target.value) this.recordingState.enterTarget = null;
-        }, 50);
-      }
-
-      let tempbool = false;
-      if ((key == 38 || key == 40) && event.target.value != "") {
-        if (this.recordingState.focusTarget != null && this.recordingState.focusTarget.value != this.recordingState.tempValue) {
-          tempbool = true;
-          this.recordingState.tempValue = this.recordingState.focusTarget.value;
-        }
-        if (tempbool) {
-          record("type", locatorBuilders.buildAll(event.target), this.recordingState.tempValue);
-        }
-
-        setTimeout(function() {
-          this.recordingState.tempValue = this.recordingState.focusTarget.value;
-        }, 250);
-
-        if (key == 38) record("sendKeys", locatorBuilders.buildAll(event.target), "${KEY_UP}");
-        else record("sendKeys", locatorBuilders.buildAll(event.target), "${KEY_DOWN}");
-        this.recordingState.tabCheck = event.target;
-      }
-      if (key == 9) {
-        if (this.recordingState.tabCheck == event.target) {
-          record("sendKeys", locatorBuilders.buildAll(event.target), "${KEY_TAB}");
-          this.recordingState.preventType = true;
->>>>>>> b5d9ad39
-        }
-      }
-    }
-  },
-  true
-)
-// END
-
-// eslint-disable-next-line no-unused-vars
+            this.recordingState.preventType = true
+          }
+        }
+      }
+    }
+  },
+  true
+)
+// END
+
 let mousedown, mouseup, selectMouseup, selectMousedown, mouseoverQ, clickLocator
 // © Shuo-Heng Shih, SideeX Team
 Recorder.addEventHandler(
@@ -639,7 +463,7 @@
         record('mouseDown', locatorBuilders.buildAll(mousedown.target), '')
         record('mouseUp', locatorBuilders.buildAll(event.target), '')
       } else if (mousedown && mousedown.target === event.target) {
-        let _target = locatorBuilders.buildAll(mousedown.target)
+        let target = locatorBuilders.buildAll(mousedown.target)
         // setTimeout(function() {
         //     if (!self.clickLocator)
         //         record("click", target, '');
@@ -717,10 +541,10 @@
 
 // © Shuo-Heng Shih, SideeX Team
 let nowNode = 0,
-  mouseoverLocator, // eslint-disable-line no-unused-vars
+  mouseoverLocator,
   nodeInsertedLocator,
-  nodeAttrChange, // eslint-disable-line no-unused-vars
-  nodeAttrChangeTimeout // eslint-disable-line no-unused-vars
+  nodeAttrChange,
+  nodeAttrChangeTimeout
 Recorder.addEventHandler(
   'mouseOver',
   'mouseover',
@@ -813,7 +637,7 @@
 Recorder.addEventHandler(
   'checkPageLoaded',
   'readystatechange',
-  function(_event) {
+  function(event) {
     if (window.document.readyState === 'loading') {
       pageLoaded = false
     } else {
@@ -899,7 +723,7 @@
   .sendMessage({
     attachRecorderRequest: true,
   })
-  .catch(function(_reason) {
+  .catch(function(reason) {
     // Failed silently if receiveing end does not exist
   })
 
@@ -911,8 +735,8 @@
     return (
       'label=regexp:' +
       label
-        // eslint-disable-next-line no-useless-escape
         .replace(/[\(\)\[\]\\\^\$\*\+\?\.\|\{\}]/g, function(str) {
+          // eslint-disable-line no-useless-escape
           return '\\' + str
         })
         .replace(/\s+/g, function(str) {
@@ -1023,8 +847,8 @@
     return (
       'label=regexp:' +
       label
-        // eslint-disable-next-line no-useless-escape
         .replace(/[(\)\[\]\\\^\$\*\+\?\.\|\{\}]/g, function(str) {
+          // eslint-disable-line no-useless-escape
           return '\\' + str
         })
         .replace(/\s+/g, function(str) {
