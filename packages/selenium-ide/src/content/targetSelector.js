// Licensed to the Software Freedom Conservancy (SFC) under one
// or more contributor license agreements.  See the NOTICE file
// distributed with this work for additional information
// regarding copyright ownership.  The SFC licenses this file
// to you under the Apache License, Version 2.0 (the
// "License"); you may not use this file except in compliance
// with the License.  You may obtain a copy of the License at
//
//   http://www.apache.org/licenses/LICENSE-2.0
//
// Unless required by applicable law or agreed to in writing,
// software distributed under the License is distributed on an
// "AS IS" BASIS, WITHOUT WARRANTIES OR CONDITIONS OF ANY
// KIND, either express or implied.  See the License for the
// specific language governing permissions and limitations
// under the License.

// Modified in tools.js from selenium-IDE

<<<<<<< HEAD
class TargetSelector {
  constructor(callback, cleanupCallback) {
    this.callback = callback;
    this.cleanupCallback = cleanupCallback;
=======
export function exactMatchPattern(string) {
  if (string != null && (string.match(/^\w*:/) || string.indexOf("?") >= 0 || string.indexOf("*") >= 0)) {
    return "exact:" + string;
  } else {
    return string;
  }
}

function TargetSelector(callback, cleanupCallback) {
  this.callback = callback;
  this.cleanupCallback = cleanupCallback;
>>>>>>> 388b35e3

    // This is for XPCOM/XUL addon and can't be used
    //var wm = Components.classes["@mozilla.org/appshell/window-mediator;1"].getService(Components.interfaces.nsIWindowMediator);
    //this.win = wm.getMostRecentWindow('navigator:browser').getBrowser().contentWindow;

    // Instead, we simply assign global content window to this.win
    this.win = window;
    const doc = this.win.document;
    const div = doc.createElement("div");
    div.setAttribute("style", "display: none;");
    doc.body.insertBefore(div, doc.body.firstChild);
    this.div = div;
    this.e = null;
    this.r = null;
    doc.addEventListener("mousemove", this, true);
    doc.addEventListener("click", this, true);
  }

  cleanup() {
    try {
      if (this.div) {
        if (this.div.parentNode) {
          this.div.parentNode.removeChild(this.div);
        }
        this.div = null;
      }
      if (this.win) {
        const doc = this.win.document;
        doc.removeEventListener("mousemove", this, true);
        doc.removeEventListener("click", this, true);
      }
    } catch (e) {
      if (e != "TypeError: can't access dead object") {
        throw e;
      }
    }
    this.win = null;
    if (this.cleanupCallback) {
      this.cleanupCallback();
    }
  }

  handleEvent(evt) {
    switch (evt.type) {
      case "mousemove":
        this.highlight(evt.target.ownerDocument, evt.clientX, evt.clientY);
        break;
      case "click":
        if (evt.button == 0 && this.e && this.callback) {
          this.callback(this.e, this.win);
        } //Right click would cancel the select
        evt.preventDefault();
        evt.stopPropagation();
        this.cleanup();
        break;
    }
  }

  highlight(doc, x, y) {
    if (doc) {
      const e = doc.elementFromPoint(x, y);
      if (e && e != this.e) {
        this.highlightElement(e);
      }
    }
  }

  highlightElement(element) {
    if (element && element != this.e) {
      this.e = element;
    } else {
      return;
    }
    const r = element.getBoundingClientRect();
    const or = this.r;
    if (r.left >= 0 && r.top >= 0 && r.width > 0 && r.height > 0) {
      if (or && r.top == or.top && r.left == or.left && r.width == or.width && r.height == or.height) {
        return;
      }
      this.r = r;
      const style = "pointer-events: none; position: absolute; background-color: rgb(78, 171, 230); opacity: 0.4; border: 1px solid #0e0e0e; z-index: 100;";
      const pos = `top:${r.top + this.win.scrollY}px; left:${r.left + this.win.scrollX}px; width:${r.width}px; height:${r.height}px;`;
      this.div.setAttribute("style", style + pos);
    } else if (or) {
      this.div.setAttribute("style", "display: none;");
    }
  }
}

export default TargetSelector;<|MERGE_RESOLUTION|>--- conflicted
+++ resolved
@@ -17,12 +17,6 @@
 
 // Modified in tools.js from selenium-IDE
 
-<<<<<<< HEAD
-class TargetSelector {
-  constructor(callback, cleanupCallback) {
-    this.callback = callback;
-    this.cleanupCallback = cleanupCallback;
-=======
 export function exactMatchPattern(string) {
   if (string != null && (string.match(/^\w*:/) || string.indexOf("?") >= 0 || string.indexOf("*") >= 0)) {
     return "exact:" + string;
@@ -31,11 +25,10 @@
   }
 }
 
-function TargetSelector(callback, cleanupCallback) {
-  this.callback = callback;
-  this.cleanupCallback = cleanupCallback;
->>>>>>> 388b35e3
-
+class TargetSelector {
+  constructor(callback, cleanupCallback) {
+    this.callback = callback;
+    this.cleanupCallback = cleanupCallback;
     // This is for XPCOM/XUL addon and can't be used
     //var wm = Components.classes["@mozilla.org/appshell/window-mediator;1"].getService(Components.interfaces.nsIWindowMediator);
     //this.win = wm.getMostRecentWindow('navigator:browser').getBrowser().contentWindow;
