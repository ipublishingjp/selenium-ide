--- conflicted
+++ resolved
@@ -61,7 +61,6 @@
       "all_frames": true
     }
   ],
-<<<<<<< HEAD
   "background":
   {
     "scripts": ["assets/background.js"]
@@ -69,11 +68,5 @@
   "sandbox":
   {
     "pages": ["assets/sandbox.html"]
-=======
-  "background": {
-    "scripts": [
-      "assets/background.js"
-    ]
->>>>>>> 58cbb87c
   }
 }