--- conflicted
+++ resolved
@@ -20,15 +20,9 @@
     "@babel/preset-env": "^7.4.5"
   },
   "dependencies": {
-<<<<<<< HEAD
     "code-export-java-junit": "^3.14.0",
     "code-export-javascript-mocha": "^3.14.0",
-    "code-export-python-pytest": "^3.14.0"
-=======
-    "code-export-java-junit": "^3.12.2",
-    "code-export-javascript-mocha": "^3.12.2",
-    "code-export-python-pytest": "^3.12.2",
-    "code-export-csharp-nunit": "^3.12.2"
->>>>>>> 550cfe82
+    "code-export-python-pytest": "^3.14.0",
+    "code-export-csharp-nunit": "^3.14.0"
   }
 }