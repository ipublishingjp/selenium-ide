{
  "name": "code-export",
  "version": "3.14.0",
  "description": "Selenium IDE code export",
  "repository": "https://github.com/SeleniumHQ/selenium-ide",
  "keywords": [
    "selenium",
    "ide",
    "export"
  ],
  "license": "Apache-2.0",
  "private": true,
  "scripts": {
    "build": "babel -d dist src --ignore=__test__",
    "watch": "yarn build -w"
  },
  "main": "dist/index.js",
  "devDependencies": {
    "@babel/cli": "^7.4.4",
    "@babel/preset-env": "^7.4.5"
  },
  "dependencies": {
<<<<<<< HEAD
    "code-export-java-junit": "^3.13.0",
    "code-export-javascript-mocha": "^3.13.0",
    "code-export-python-pytest": "^3.13.0",
    "code-export-csharp-xunit" : "^3.13.0"
=======
    "code-export-java-junit": "^3.14.0",
    "code-export-javascript-mocha": "^3.14.0",
    "code-export-python-pytest": "^3.14.0"
>>>>>>> 57217a00
  }
}<|MERGE_RESOLUTION|>--- conflicted
+++ resolved
@@ -20,15 +20,9 @@
     "@babel/preset-env": "^7.4.5"
   },
   "dependencies": {
-<<<<<<< HEAD
     "code-export-java-junit": "^3.13.0",
     "code-export-javascript-mocha": "^3.13.0",
     "code-export-python-pytest": "^3.13.0",
     "code-export-csharp-xunit" : "^3.13.0"
-=======
-    "code-export-java-junit": "^3.14.0",
-    "code-export-javascript-mocha": "^3.14.0",
-    "code-export-python-pytest": "^3.14.0"
->>>>>>> 57217a00
   }
 }