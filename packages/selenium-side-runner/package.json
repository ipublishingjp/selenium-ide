--- conflicted
+++ resolved
@@ -39,12 +39,8 @@
   },
   "devDependencies": {
     "babel-cli": "^6.26.0",
-<<<<<<< HEAD
-    "babel-preset-node6": "^11.0.0",
+    "babel-preset-node8": "^1.2.0",
     "npm": "^6.0.0",
     "pkg": "https://github.com/corevo/pkg#a5a5e8717ca7ce17f51c32b4f82883f5cea9839a"
-=======
-    "babel-preset-node8": "^1.2.0"
->>>>>>> 48e2b3cf
   }
 }