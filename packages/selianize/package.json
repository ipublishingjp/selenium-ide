{
  "name": "selianize",
  "version": "3.13.0",
  "description": "Export Selenium IDE projects into javascript",
  "repository": "https://github.com/SeleniumHQ/selenium-ide",
  "main": "dist/selianize.cjs.js",
  "module": "dist/selianize.esm.js",
  "scripts": {
    "build": "rollup -c",
    "prepublishOnly": "yarn build",
    "watch": "yarn build -w"
  },
  "engines": {
    "node": ">=8"
  },
  "keywords": [
    "selenium",
    "ide",
    "export"
  ],
  "license": "Apache-2.0",
  "private": false,
  "dependencies": {
    "@seleniumhq/side-model": "^3.13.0",
<<<<<<< HEAD
    "@seleniumhq/side-utils": "^3.12.1"
=======
    "@seleniumhq/side-utils": "^3.13.0"
>>>>>>> e2424311
  },
  "devDependencies": {
    "@babel/preset-env": "^7.3.4",
    "rollup": "^0.57.0",
    "rollup-plugin-babel": "^4.3.2"
  }
}<|MERGE_RESOLUTION|>--- conflicted
+++ resolved
@@ -22,11 +22,7 @@
   "private": false,
   "dependencies": {
     "@seleniumhq/side-model": "^3.13.0",
-<<<<<<< HEAD
-    "@seleniumhq/side-utils": "^3.12.1"
-=======
     "@seleniumhq/side-utils": "^3.13.0"
->>>>>>> e2424311
   },
   "devDependencies": {
     "@babel/preset-env": "^7.3.4",
