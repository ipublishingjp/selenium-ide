import { action, computed, observable, observe } from "mobx";
import storage from "../../IO/storage";
import SuiteState from "./SuiteState";
import PlaybackState from "./PlaybackState";

class UiState {
  @observable selectedTest = {};
  @observable selectedCommand = null;
  @observable filterTerm = "";
  @observable dragInProgress = false;
  @observable clipboard = null;
  @observable isRecording = false;
  @observable isSelectingTarget = false;
  @observable windowHeight = window.innerHeight;
  @observable consoleHeight = 200;
  @observable minConsoleHeight = 0;
  @observable minContentHeight = 460;

  constructor() {
    this.suiteStates = {};
    this.filterFunction = this.filterFunction.bind(this);
    storage.get().then(data => {
      if (data.consoleSize !== undefined && data.consoleSize >= this.minConsoleHeight) {
        this.resizeConsole(data.consoleSize);
      }
    });
  }

  @action.bound setProject(project) {
    this._project = project;
    observe(this._project, "id", this.projectChanged);
  }

  @computed get filteredTests() {
    return this._project.tests.filter(this.filterFunction);
  }

  @computed get baseUrl() {
    return this._project.url;
  }

<<<<<<< HEAD
  @computed get maxContentHeight() {
    return this.windowHeight - this.minConsoleHeight;
=======
  @computed get gaugeSpeed() {
    const value = PlaybackState.maxDelay - PlaybackState.delay;
    const speed = Math.ceil(value / PlaybackState.maxDelay * 6);
    return speed ? speed : 1;
>>>>>>> 26d6fe57
  }

  @action.bound copyToClipboard(item) {
    this.clipboard = item;
  }

  @action.bound selectTest(test, suite) {
    this.selectedTest = { test, suite };
  }

  @action.bound selectCommand(command) {
    this.selectedCommand = command;
  }

  @action.bound changeFilter(term) {
    this.filterTerm = term;
  }

  @action.bound setDrag(dragProgress) {
    this.dragInProgress = dragProgress;
  }

  @action.bound toggleRecord() {
    this.isRecording = !this.isRecording;
  }

  @action.bound setSelectingTarget(isSelecting) {
    this.isSelectingTarget = isSelecting;
  }

  @action.bound resizeConsole(height) {
    this.consoleHeight = height > 0 ? height : 0;
    storage.set({
      consoleSize: this.consoleHeight 
    });
  }

  @action.bound setWindowHeight(height) {
    this.windowHeight = height;
    if (this.windowHeight - this.consoleHeight < this.minContentHeight) {
      this.resizeConsole(this.windowHeight - this.minContentHeight);
    }
  }

  addStateForSuite(suite) {
    this.suiteStates[suite.id] = new SuiteState(this, suite);
  }

  filterFunction({name}) {
    return (name.indexOf(this.filterTerm) !== -1);
  }

  setUrl(url, addToCache) {
    this._project.setUrl(url);
    if (addToCache) this._project.addUrl(url);
  }

  @action.bound projectChanged() {
    this.selectedTest = {};
    this.selectedCommand = null;
    this.filterTerm = "";
    this.dragInProgress = false;
    this.clipboard = null;
    this.isRecording = false;
    this.suiteStates = {};
  }
}

if (!window._state) window._state = new UiState();

export default window._state;<|MERGE_RESOLUTION|>--- conflicted
+++ resolved
@@ -39,15 +39,14 @@
     return this._project.url;
   }
 
-<<<<<<< HEAD
   @computed get maxContentHeight() {
     return this.windowHeight - this.minConsoleHeight;
-=======
+  }
+
   @computed get gaugeSpeed() {
     const value = PlaybackState.maxDelay - PlaybackState.delay;
     const speed = Math.ceil(value / PlaybackState.maxDelay * 6);
     return speed ? speed : 1;
->>>>>>> 26d6fe57
   }
 
   @action.bound copyToClipboard(item) {
